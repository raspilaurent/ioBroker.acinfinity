--- conflicted
+++ resolved
@@ -45,11 +45,7 @@
   },
   "main": "main.js",
   "files": [
-<<<<<<< HEAD
-    "admin/{,!(src)/**}/!(tsconfig|tsconfig.*).json",
-=======
     "admin{,/!(src)/**}/!(tsconfig|tsconfig.*|.eslintrc).json",
->>>>>>> ee38ee42
     "admin{,/!(src)/**}/*.{html,css,png,svg,jpg,js}",
     "lib/",
     "io-package.json",
